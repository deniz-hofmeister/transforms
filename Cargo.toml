--- conflicted
+++ resolved
@@ -6,12 +6,6 @@
 license = "MIT"
 repository = "https://github.com/dHofmeister/transforms"
 
-<<<<<<< HEAD
-=======
-[features]
-std = []
-
->>>>>>> 96565835
 [dependencies]
 thiserror = "2"
 approx = "0"
