//! # Registry Module
//!
//! The `registry` module provides the core functionality for managing transforms between different coordinate frames. It maintains a collection of transforms and offers methods to add, retrieve, and chain these transforms.
//!
//! ## Features
//!
//! - **Static Transforms**: The registry can handle static transforms by using a timestamp set to zero.
//!
//! TODO: Write out the features
//! TODO: manual buffer cleanup
//!
//! ## Usage
//!
//! The `Registry` struct is the main entry point for interacting with the registry.
//!
//! ```rust
//! # {
//! use transforms::{
//!     geometry::{Quaternion, Transform, Vector3},
//!     time::Timestamp,
//!     Registry,
//! };
//!
//! # #[cfg(feature = "std")]
//! use core::time::Duration;
//! # #[cfg(feature = "std")]
//! let mut registry = Registry::new(Duration::from_secs(60));
//! # #[cfg(feature = "std")]
//! let t1 = Timestamp::now();
//!
//! # #[cfg(not(feature = "std"))]
//! let mut registry = Registry::new();
//! # #[cfg(not(feature = "std"))]
//! let t1 = Timestamp::zero();
//!
//! let t2 = t1.clone();
//!
//! // Define a transform from frame "a" to frame "b"
//! let t_a_b_1 = Transform {
//!     translation: Vector3 {
//!         x: 1.0,
//!         y: 0.0,
//!         z: 0.0,
//!     },
//!     rotation: Quaternion {
//!         w: 1.0,
//!         x: 0.0,
//!         y: 0.0,
//!         z: 0.0,
//!     },
//!     timestamp: t1,
//!     parent: "a".into(),
//!     child: "b".into(),
//! };
//!
//! // For validation
//! let t_a_b_2 = t_a_b_1.clone();
//!
//! // Add the transform to the registry
//! let result = registry.add_transform(t_a_b_1);
//! assert!(result.is_ok());
//!
//! // Retrieve the transform from "a" to "b"
//! let result = registry.get_transform("a", "b", t2);
//! assert!(result.is_ok());
//! assert_eq!(result.unwrap(), t_a_b_2);
//! # }
//! ```
//!
//! ## Structs
//!
//! ### `Registry`
//!
//! The `Registry` struct provides methods to add and retrieve transforms between frames.
//!
//! #### Methods
//!
//! - `new(max_age: Duration) -> Self`
//!   - Creates a new `Registry` with the specified max_age duration.
//!   - **Arguments**
//!     - `max_age`: The duration for which transforms are considered valid.
//!   - **Returns**
//!     - A new instance of `Registry`.
//!
//! - `add_transform(&self, t: Transform) -> Result<(), BufferError>`
//!   - Adds a transform to the registry.
//!   - **Arguments**
//!     - `t`: The transform to add.
//!   - **Errors**
//!     - Returns a `BufferError` if the transform cannot be added.
//!
//! - `get_transform(&self, from: &str, to: &str, timestamp: Timestamp) -> Result<Transform, TransformError>`
//!   - Retrieves a transform from the registry.
//!   - **Arguments**
//!     - `from`: The source frame.
//!     - `to`: The destination frame.
//!     - `timestamp`: The timestamp for which the transform is requested.
//!   - **Errors**
//!     - Returns a `TransformError` if the transform cannot be found.

use crate::{
    core::Buffer,
    errors::{BufferError, TransformError},
    geometry::Transform,
    time::Timestamp,
};
<<<<<<< HEAD
use alloc::{collections::VecDeque, string::String};
use hashbrown::{hash_map::Entry, HashMap, HashSet};
=======
use alloc::collections::VecDeque;
use hashbrown::{hash_map::Entry, HashMap};
use std::time::Duration;
>>>>>>> 4087c8fd
mod error;

#[cfg(feature = "std")]
use core::time::Duration;

/// A registry for managing transforms between different frames. It can
/// traverse the parent-child tree and calculate the final transform.
/// It will interpolate between two entries if a time is requested that
/// lies in between.
///
/// The `Registry` struct provides methods to add and retrieve transforms
/// between frames
///
/// # Examples
///
/// ```
/// use transforms::{
///     geometry::{Quaternion, Transform, Vector3},
///     time::Timestamp,
///     Registry,
/// };
///
/// # #[cfg(feature = "std")]
/// use core::time::Duration;
/// # #[cfg(feature = "std")]
/// let mut registry = Registry::new(Duration::from_secs(60));
/// # #[cfg(feature = "std")]
/// let t1 = Timestamp::now();
///
/// # #[cfg(not(feature = "std"))]
/// let mut registry = Registry::new();
/// # #[cfg(not(feature = "std"))]
/// let t1 = Timestamp::zero();
///
/// let t2 = t1.clone();
///
/// // Define a transform from frame "a" to frame "b"
/// let t_a_b_1 = Transform {
///     translation: Vector3 {
///         x: 1.0,
///         y: 0.0,
///         z: 0.0,
///     },
///     rotation: Quaternion {
///         w: 1.0,
///         x: 0.0,
///         y: 0.0,
///         z: 0.0,
///     },
///     timestamp: t1,
///     parent: "a".into(),
///     child: "b".into(),
/// };
///
/// // For validation
/// let t_a_b_2 = t_a_b_1.clone();
///
/// // Add the transform to the registry
/// let result = registry.add_transform(t_a_b_1);
/// assert!(result.is_ok());
///
/// // Retrieve the transform from "a" to "b"
/// let result = registry.get_transform("a", "b", t2);
/// assert!(result.is_ok());
/// assert_eq!(result.unwrap(), t_a_b_2);
/// ```
pub struct Registry {
    pub data: HashMap<String, Buffer>,
    #[cfg(feature = "std")]
    max_age: Duration,
}

impl Registry {
    #[cfg(feature = "std")]
    /// Creates a new `Registry` with the specified max_age duration.
    ///
    /// # Arguments
    ///
    /// * `max_age` - The duration for which transforms are considered valid.
    ///
    /// # Returns
    ///
    /// A new instance of `Registry`.
    ///
    /// # Examples
    ///
    /// ```
    /// use core::time::Duration;
    /// use transforms::Registry;
    ///
    /// let mut registry = Registry::new(Duration::from_secs(60));
    /// ```
    pub fn new(max_age: Duration) -> Self {
        Self {
            data: HashMap::new(),
            max_age,
        }
    }

    #[cfg(not(feature = "std"))]
    /// Creates a new `Registry`.
    ///
    /// # Returns
    ///
    /// A new instance of `Registry`.
    ///
    /// # Examples
    ///
    /// ```
    /// use transforms::Registry;
    ///
    /// let registry = Registry::new();
    /// ```
    pub fn new() -> Self {
        Self {
            data: HashMap::new(),
        }
    }

    /// Adds a transform to the registry.
    ///
    /// # Arguments
    ///
    /// * `t` - The transform to add.
    ///
    /// # Errors
    ///
    /// Returns a `BufferError` if the transform cannot be added.
    ///
    /// # Examples
    ///
    /// ```
    /// use transforms::{geometry::Transform, Registry};
    /// # #[cfg(feature = "std")]
    /// use core::time::Duration;
    /// # #[cfg(feature = "std")]
    /// let mut registry = Registry::new(Duration::from_secs(60));
    ///
    /// # #[cfg(not(feature = "std"))]
    /// let mut registry = Registry::new();
    ///
    /// let transform = Transform::identity();
    ///
    /// let result = registry.add_transform(transform);
    /// assert!(result.is_ok());
    /// ```
    pub fn add_transform(
        &mut self,
        t: Transform,
    ) -> Result<(), BufferError> {
        #[cfg(not(feature = "std"))]
        let result = Self::process_add_transform(t, &mut self.data);
        #[cfg(feature = "std")]
        let result = Self::process_add_transform(t, &mut self.data, self.max_age);

        result
    }

    /// Retrieves a transform from the registry.
    ///
    /// # Arguments
    ///
    /// * `from` - The source frame.
    /// * `to` - The destination frame.
    /// * `timestamp` - The timestamp for which the transform is requested.
    ///
    /// # Errors
    ///
    /// Returns a `TransformError` if the transform cannot be found.
    ///
    /// # Examples
    ///
    /// ```
    /// use transforms::{
    ///     geometry::{Quaternion, Transform, Vector3},
    ///     time::Timestamp,
    ///     Registry,
    /// };
    /// # #[cfg(feature = "std")]
    /// use core::time::Duration;
    ///
    /// # #[cfg(feature = "std")]
    /// let mut registry = Registry::new(Duration::from_secs(60));
    /// # #[cfg(feature = "std")]
    /// let t1 = Timestamp::now();
    ///
    /// # #[cfg(not(feature = "std"))]
    /// let mut registry = Registry::new();
    /// # #[cfg(not(feature = "std"))]
    /// let t1 = Timestamp::zero();
    ///
    /// let t2 = t1.clone();
    ///
    /// // Define a transform from frame "a" to frame "b"
    /// let t_a_b_1 = Transform {
    ///     translation: Vector3 {
    ///         x: 1.0,
    ///         y: 0.0,
    ///         z: 0.0,
    ///     },
    ///     rotation: Quaternion {
    ///         w: 1.0,
    ///         x: 0.0,
    ///         y: 0.0,
    ///         z: 0.0,
    ///     },
    ///     timestamp: t1,
    ///     parent: "a".into(),
    ///     child: "b".into(),
    /// };
    /// // For validation
    /// let t_a_b_2 = t_a_b_1.clone();
    ///
    /// let result = registry.add_transform(t_a_b_1);
    /// assert!(result.is_ok());
    ///
    /// let result = registry.get_transform("a", "b", t2);
    /// assert!(result.is_ok());
    /// assert_eq!(result.unwrap(), t_a_b_2);
    /// ```
    pub fn get_transform(
        &mut self,
        from: &str,
        to: &str,
        timestamp: Timestamp,
    ) -> Result<Transform, TransformError> {
        Self::process_get_transform(from, to, timestamp, &mut self.data)
    }

    /// Removes transforms from every buffer based on the given threshold.
    ///
    /// Iterates over all buffers and deletes all entries with a
    /// timestamp lower than the input argument.
    ///
    /// # Fields
    ///
    /// - `timestamp`: the time to compare all entries in the buffer with.
    pub fn delete_transforms_before(
        &mut self,
        timestamp: Timestamp,
    ) {
        for buffer in self.data.values_mut() {
            buffer.delete_before(timestamp);
        }
    }

    #[cfg(not(feature = "std"))]
    /// Adds a transform to the data buffer.
    ///
    /// # Arguments
    ///
    /// * `t` - The transform to be added to the registry
    /// * `data` - Mutable reference to the data buffer where transforms are stored
    ///
    /// # Errors
    ///
    /// Returns `BufferError` if there is an issue adding the transform to the buffer
    fn process_add_transform(
        t: Transform,
        data: &mut HashMap<String, Buffer>,
    ) -> Result<(), BufferError> {
        match data.entry(t.child.clone()) {
            Entry::Occupied(mut entry) => {
                entry.get_mut().insert(t);
            }
            Entry::Vacant(entry) => {
                let buffer = Buffer::new();
                let buffer = entry.insert(buffer);
                buffer.insert(t);
            }
        }
        Ok(())
    }

    #[cfg(feature = "std")]
    /// Adds a transform to the data buffer.
    ///
    /// # Arguments
    ///
    /// * `t` - The transform to be added to the registry
    /// * `data` - Mutable reference to the data buffer where transforms are stored
    /// * `max_age` - The maximum duration for which transforms are considered valid
    ///
    /// # Errors
    ///
    /// Returns `BufferError` if there is an issue adding the transform to the buffer
    fn process_add_transform(
        t: Transform,
        data: &mut HashMap<String, Buffer>,
        max_age: Duration,
    ) -> Result<(), BufferError> {
        match data.entry(t.child.clone()) {
            Entry::Occupied(mut entry) => {
                entry.get_mut().insert(t);
            }
            Entry::Vacant(entry) => {
                let buffer = Buffer::new(max_age);
                let buffer = entry.insert(buffer);
                buffer.insert(t);
            }
        }
        Ok(())
    }

    /// Retrieves and computes the transform between two frames at a specific timestamp.
    ///
    /// # Arguments
    ///
    /// * `from` - The source frame identifier
    /// * `to` - The target frame identifier
    /// * `timestamp` - The time for which the transform is requested
    /// * `data` - Mutable reference to the data buffer containing transforms
    ///
    /// # Errors
    ///
    /// * `TransformError::NotFound` - If no valid transform chain is found between the specified frames
    /// * `TransformError::TransformTreeEmpty` - If the combined transform chain is empty after processing
    /// * Other variants of `TransformError` resulting from transform operations
    fn process_get_transform(
        from: &str,
        to: &str,
        timestamp: Timestamp,
        data: &mut HashMap<String, Buffer>,
    ) -> Result<Transform, TransformError> {
        let from_chain = Self::get_transform_chain(from, to, timestamp, data);
        let to_chain = Self::get_transform_chain(to, from, timestamp, data);

        match (from_chain, to_chain) {
            (Ok(mut from_chain), Ok(mut to_chain)) => {
                Self::truncate_at_common_parent(&mut from_chain, &mut to_chain);
                Self::reverse_and_invert_transforms(&mut to_chain)?;
                Self::combine_transforms(from_chain, to_chain)
            }
            (Ok(from_chain), Err(_)) => Self::combine_transforms(from_chain, VecDeque::new()),
            (Err(_), Ok(mut to_chain)) => {
                Self::reverse_and_invert_transforms(&mut to_chain)?;
                Self::combine_transforms(VecDeque::new(), to_chain)
            }
            (Err(_), Err(_)) => Err(TransformError::NotFound(from.into(), to.into())),
        }
    }

    /// Constructs a chain of transforms from a starting frame to a target frame at a given timestamp.
    ///
    /// # Arguments
    ///
    /// * `from` - The starting frame identifier
    /// * `to` - The target frame identifier
    /// * `timestamp` - The time for which the transforms are requested
    /// * `data` - Reference to the data buffer containing transforms
    ///
    /// # Errors
    ///
    /// Returns `TransformError::NotFound` if no transform chain can be found from the starting frame to the target frame
    fn get_transform_chain(
        from: &str,
        to: &str,
        timestamp: Timestamp,
        data: &HashMap<String, Buffer>,
    ) -> Result<VecDeque<Transform>, TransformError> {
        let mut transforms = VecDeque::new();
        let mut current_frame = from.into();

        while let Some(frame_buffer) = data.get(&current_frame) {
            match frame_buffer.get(&timestamp) {
                Ok(tf) => {
                    transforms.push_back(tf.clone());
                    current_frame = tf.parent.clone();
                }
                Err(_) => break,
            }
        }

        if transforms.is_empty() {
            Err(TransformError::NotFound(from.into(), to.into()))
        } else {
            Ok(transforms)
        }
    }

    /// Truncates two transform chains at their common parent frame to optimize the transformation computation.
    ///
    /// # Arguments
    ///
    /// * `from_chain` - Mutable reference to the transform chain originating from the source frame
    /// * `to_chain` - Mutable reference to the transform chain originating from the target frame
    fn truncate_at_common_parent(
        from_chain: &mut VecDeque<Transform>,
        to_chain: &mut VecDeque<Transform>,
    ) {
        let mut start_idx = 0;
        for (i, j) in from_chain.iter().rev().zip(to_chain.iter().rev()) {
            if i == j {
                start_idx += 1;
            } else {
                break;
            }
        }

        // Truncate the chains at the common parent frame
        from_chain.truncate(from_chain.len() - start_idx);
        to_chain.truncate(to_chain.len() - start_idx);
    }

    /// Combines two transform chains into a single transform representing the transformation from the source frame to the target frame.
    ///
    /// # Arguments
    ///
    /// * `from_chain` - The transform chain from the source frame toward the common ancestor
    /// * `to_chain` - The inverted and reversed transform chain from the target frame toward the common ancestor
    ///
    /// # Errors
    ///
    /// * `TransformError::TransformTreeEmpty` - If the combined transform chain is empty
    /// * Other variants of `TransformError` resulting from invalid transform operations
    fn combine_transforms(
        mut from_chain: VecDeque<Transform>,
        mut to_chain: VecDeque<Transform>,
    ) -> Result<Transform, TransformError> {
        from_chain.append(&mut to_chain);

        let mut iter = from_chain.into_iter();

        let mut final_transform = match iter.next() {
            Some(transform) => transform,
            None => {
                return Err(TransformError::TransformTreeEmpty);
            }
        };

        for transform in iter {
            final_transform = (transform * final_transform)?;
        }

        final_transform.inverse()
    }

    /// Reverses a transform chain and inverts each transform within it.
    ///
    /// # Arguments
    ///
    /// * `chain` - Mutable reference to the transform chain to be reversed and inverted
    ///
    /// # Errors
    ///
    /// Returns `TransformError` if any transform in the chain cannot be inverted
    fn reverse_and_invert_transforms(
        chain: &mut VecDeque<Transform>
    ) -> Result<(), TransformError> {
        let reversed_and_inverted = chain
            .iter()
            .rev()
            .map(|item| item.inverse())
            .collect::<Result<VecDeque<Transform>, TransformError>>()?;

        *chain = reversed_and_inverted;
        Ok(())
    }
}

#[cfg(test)]
mod tests;<|MERGE_RESOLUTION|>--- conflicted
+++ resolved
@@ -104,14 +104,9 @@
     geometry::Transform,
     time::Timestamp,
 };
-<<<<<<< HEAD
 use alloc::{collections::VecDeque, string::String};
 use hashbrown::{hash_map::Entry, HashMap, HashSet};
-=======
-use alloc::collections::VecDeque;
-use hashbrown::{hash_map::Entry, HashMap};
-use std::time::Duration;
->>>>>>> 4087c8fd
+
 mod error;
 
 #[cfg(feature = "std")]
